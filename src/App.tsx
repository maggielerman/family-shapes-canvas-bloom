--- conflicted
+++ resolved
@@ -44,7 +44,7 @@
     queries: {
       // Optimize query caching for better performance
       staleTime: 5 * 60 * 1000, // 5 minutes
-      cacheTime: 10 * 60 * 1000, // 10 minutes
+      gcTime: 10 * 60 * 1000, // 10 minutes
       retry: 1,
       refetchOnWindowFocus: false,
     },
@@ -75,32 +75,18 @@
               <Route path="/admin" element={<Admin />} />
               
               {/* Protected routes with sidebar layout */}
-<<<<<<< HEAD
               <Route path="/dashboard" element={<ProtectedRoute><SidebarLayout><Dashboard /></SidebarLayout></ProtectedRoute>} />
               <Route path="/profile" element={<ProtectedRoute><SidebarLayout><UserProfile /></SidebarLayout></ProtectedRoute>} />
               <Route path="/people" element={<ProtectedRoute><SidebarLayout><People /></SidebarLayout></ProtectedRoute>} />
               <Route path="/family-trees" element={<ProtectedRoute><SidebarLayout><FamilyTrees /></SidebarLayout></ProtectedRoute>} />
               <Route path="/family-trees/:id" element={<ProtectedRoute><SidebarLayout><FamilyTreeDetail /></SidebarLayout></ProtectedRoute>} />
+              <Route path="/connections" element={<ProtectedRoute><SidebarLayout><Connections /></SidebarLayout></ProtectedRoute>} />
               <Route path="/media" element={<ProtectedRoute><SidebarLayout><Media /></SidebarLayout></ProtectedRoute>} />
               <Route path="/share" element={<ProtectedRoute><SidebarLayout><Share /></SidebarLayout></ProtectedRoute>} />
               <Route path="/organizations" element={<ProtectedRoute><SidebarLayout><Organizations /></SidebarLayout></ProtectedRoute>} />
               <Route path="/organizations/:id/onboarding" element={<ProtectedRoute><SidebarLayout><OrganizationOnboardingPage /></SidebarLayout></ProtectedRoute>} />
               <Route path="/organizations/:id" element={<ProtectedRoute><SidebarLayout><OrganizationDashboard /></SidebarLayout></ProtectedRoute>} />
               <Route path="/settings" element={<ProtectedRoute><SidebarLayout><Settings /></SidebarLayout></ProtectedRoute>} />
-=======
-              <Route path="/dashboard" element={<SidebarLayout><Dashboard /></SidebarLayout>} />
-              <Route path="/profile" element={<SidebarLayout><UserProfile /></SidebarLayout>} />
-              <Route path="/people" element={<SidebarLayout><People /></SidebarLayout>} />
-              <Route path="/family-trees" element={<SidebarLayout><FamilyTrees /></SidebarLayout>} />
-              <Route path="/family-trees/:id" element={<SidebarLayout><FamilyTreeDetail /></SidebarLayout>} />
-              <Route path="/connections" element={<SidebarLayout><Connections /></SidebarLayout>} />
-              <Route path="/media" element={<SidebarLayout><Media /></SidebarLayout>} />
-              <Route path="/share" element={<SidebarLayout><Share /></SidebarLayout>} />
-              <Route path="/organizations" element={<SidebarLayout><Organizations /></SidebarLayout>} />
-              <Route path="/organizations/:id" element={<SidebarLayout><OrganizationDashboard /></SidebarLayout>} />
-              <Route path="/settings" element={<SidebarLayout><Settings /></SidebarLayout>} />
-              
->>>>>>> a39dc756
 
               
               {/* ADD ALL CUSTOM ROUTES ABOVE THE CATCH-ALL "*" ROUTE */}
