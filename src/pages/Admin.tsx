import { useState } from 'react';
import { Card, CardContent, CardDescription, CardHeader, CardTitle } from '@/components/ui/card';
import { Button } from '@/components/ui/button';
<<<<<<< HEAD
import { ExternalLink, TestTube, Database, Settings, Bug, Trash2 } from 'lucide-react';
import { DatabaseTest } from '@/components/debug/DatabaseTest';
=======
import { ExternalLink, TestTube, Database, Settings, Trash2 } from 'lucide-react';
>>>>>>> a39dc756
import { useToast } from '@/hooks/use-toast';
import { ConnectionService } from '@/services/connectionService';

export default function Admin() {
  const [isCleaning, setIsCleaning] = useState(false);
  const [isDebugging, setIsDebugging] = useState(false);
  const [debugResult, setDebugResult] = useState<{
    total: number;
    byType: Record<string, number>;
    duplicates: Array<{
      type: string;
      personA: string;
      personB: string;
      count: number;
      connectionIds: string[];
    }>;
  } | null>(null);
  const { toast } = useToast();

  const openVitestUI = () => {
    // In development, Vitest UI is typically served on port 51204
    const vitestUrl = 'http://localhost:51204';
    window.open(vitestUrl, '_blank');
  };

  const handleDebugConnections = async () => {
    setIsDebugging(true);
    try {
      const result = await ConnectionService.debugConnections();
      setDebugResult(result);
      
      // Log to console for detailed debugging
      console.log('Debug Results:', result);
      
      toast({
        title: "Debug Complete",
        description: `Found ${result.total} connections. ${result.duplicates.length} duplicate groups detected.`,
      });
    } catch (error) {
      console.error('Debug error:', error);
      toast({
        title: "Debug Error",
        description: error instanceof Error ? error.message : "Unknown error occurred",
        variant: "destructive",
      });
    } finally {
      setIsDebugging(false);
    }
  };

  const handleCleanupDuplicates = async () => {
    if (!window.confirm('This will remove duplicate connections from the database. Continue?')) {
      return;
    }

    setIsCleaning(true);
    try {
      const result = await ConnectionService.cleanupDuplicateConnections();
      
      toast({
        title: "Cleanup Complete",
        description: `Removed ${result.removed} duplicate connections. ${result.errors.length} errors occurred.`,
        variant: result.errors.length > 0 ? "destructive" : "default",
      });

      if (result.errors.length > 0) {
        console.error('Cleanup errors:', result.errors);
      }
    } catch (error) {
      console.error('Cleanup error:', error);
      toast({
        title: "Cleanup Error",
        description: error instanceof Error ? error.message : "Unknown error occurred",
        variant: "destructive",
      });
    } finally {
      setIsCleaning(false);
    }
  };

  return (
    <div className="min-h-screen bg-background">
      <div className="container mx-auto px-4 py-8">
        <div className="mb-8">
          <h1 className="text-3xl font-bold mb-2">Admin Dashboard</h1>
          <p className="text-muted-foreground">Development tools and system administration</p>
        </div>

        {/* Database Debug Component */}
        <Card className="mb-6 border-orange-200 bg-orange-50">
          <CardHeader>
            <CardTitle className="flex items-center gap-2 text-orange-800">
              <Bug className="w-5 h-5" />
              Database Connectivity Testing
            </CardTitle>
            <CardDescription className="text-orange-700">
              Test database connections, RLS policies, and query functionality
            </CardDescription>
          </CardHeader>
          <CardContent>
            <DatabaseTest />
          </CardContent>
        </Card>

        <div className="grid gap-6 md:grid-cols-2 lg:grid-cols-3">
          {/* Vitest UI Card */}
          <Card className="hover:shadow-md transition-shadow">
            <CardHeader>
              <CardTitle className="flex items-center gap-2">
                <TestTube className="w-5 h-5" />
                Test Runner
              </CardTitle>
              <CardDescription>
                Run and monitor tests with Vitest's built-in UI
              </CardDescription>
            </CardHeader>
            <CardContent>
              <div className="space-y-4">
                <p className="text-sm text-muted-foreground">
                  Use Vitest's comprehensive test interface for running, debugging, and analyzing your test suites.
                </p>
                <Button 
                  onClick={openVitestUI}
                  className="w-full flex items-center gap-2"
                >
                  <ExternalLink className="w-4 h-4" />
                  Open Vitest UI
                </Button>
                <div className="text-xs text-muted-foreground">
                  Requires: <code>npm run test:ui</code> to be running
                </div>
              </div>
            </CardContent>
          </Card>

          {/* Database Admin Card */}
          <Card className="hover:shadow-md transition-shadow">
            <CardHeader>
              <CardTitle className="flex items-center gap-2">
                <Database className="w-5 h-5" />
                Database Admin
              </CardTitle>
              <CardDescription>
                Manage Supabase database and inspect data
              </CardDescription>
            </CardHeader>
            <CardContent>
              <div className="space-y-4">
                <p className="text-sm text-muted-foreground">
                  Access the Supabase dashboard for database management, table inspection, and real-time data monitoring.
                </p>
                <Button 
                  variant="outline"
                  onClick={() => window.open('https://supabase.com/dashboard', '_blank')}
                  className="w-full flex items-center gap-2"
                >
                  <ExternalLink className="w-4 h-4" />
                  Open Supabase Dashboard
                </Button>
              </div>
            </CardContent>
          </Card>

          {/* Database Cleanup Card */}
          <Card className="hover:shadow-md transition-shadow">
            <CardHeader>
              <CardTitle className="flex items-center gap-2">
                <Trash2 className="w-5 h-5" />
                Database Cleanup
              </CardTitle>
              <CardDescription>
                Remove duplicate connections for all relationship types
              </CardDescription>
            </CardHeader>
            <CardContent>
              <div className="space-y-4">
                <p className="text-sm text-muted-foreground">
                  Clean up duplicate database records for all relationship types (parent/child, sibling, partner, etc.).
                </p>
                
                <div className="flex gap-2">
                  <Button 
                    variant="outline" 
                    onClick={handleDebugConnections}
                    disabled={isDebugging}
                  >
                    {isDebugging ? "Checking..." : "Check for Duplicates"}
                  </Button>
                  <Button 
                    variant="destructive" 
                    onClick={handleCleanupDuplicates}
                    disabled={isCleaning}
                  >
                    {isCleaning ? "Cleaning..." : "Remove Duplicates"}
                  </Button>
                  <Button 
                    variant="secondary" 
                    onClick={() => window.open('/connections', '_blank')}
                  >
                    Test Connections Page
                  </Button>
                </div>

                {/* Debug Results Display */}
                {debugResult && (
                  <div className="mt-4 p-4 bg-muted rounded-lg">
                    <h4 className="font-medium mb-2">Debug Results:</h4>
                    <div className="space-y-2 text-sm">
                      <div><strong>Total bidirectional connections:</strong> {debugResult.total}</div>
                      <div><strong>Duplicate groups found:</strong> {debugResult.duplicates.length}</div>
                      
                      {Object.entries(debugResult.byType).length > 0 && (
                        <div>
                          <strong>By relationship type:</strong>
                          <ul className="ml-4 mt-1">
                            {Object.entries(debugResult.byType).map(([type, count]) => (
                              <li key={type}>• {type}: {count}</li>
                            ))}
                          </ul>
                        </div>
                      )}
                      
                      {debugResult.duplicates.length > 0 && (
                        <div>
                          <strong>Duplicate groups:</strong>
                          <ul className="ml-4 mt-1 space-y-1">
                            {debugResult.duplicates.map((dup, index) => (
                              <li key={index} className="text-xs">
                                • {dup.type}: {dup.personA} ↔ {dup.personB} ({dup.count} records)
                              </li>
                            ))}
                          </ul>
                        </div>
                      )}
                    </div>
                  </div>
                )}

                <div className="text-xs text-muted-foreground">
                  This will permanently remove duplicate connection records
                </div>
              </div>
            </CardContent>
          </Card>

          {/* Development Tools Card */}
          <Card className="hover:shadow-md transition-shadow">
            <CardHeader>
              <CardTitle className="flex items-center gap-2">
                <Settings className="w-5 h-5" />
                Development Tools
              </CardTitle>
              <CardDescription>
                Additional development utilities and debugging tools
              </CardDescription>
            </CardHeader>
            <CardContent>
              <div className="space-y-4">
                <p className="text-sm text-muted-foreground">
                  Access browser dev tools, network monitoring, and other debugging utilities.
                </p>
                <Button 
                  variant="outline"
                  onClick={() => {
                    console.log('Development mode enabled');
                    alert('Check browser console for development logs');
                  }}
                  className="w-full"
                >
                  Enable Debug Mode
                </Button>
              </div>
            </CardContent>
          </Card>
        </div>

        {/* Instructions */}
        <Card className="mt-8">
          <CardHeader>
            <CardTitle>Quick Start</CardTitle>
            <CardDescription>
              How to use the admin dashboard effectively
            </CardDescription>
          </CardHeader>
          <CardContent className="space-y-4">
            <div>
              <h4 className="font-medium mb-2">1. Start Vitest UI</h4>
              <code className="text-sm bg-muted px-2 py-1 rounded">npm run test:ui</code>
              <p className="text-sm text-muted-foreground mt-1">
                This starts Vitest's web interface with real-time test running, coverage reports, and debugging tools.
              </p>
            </div>
            <div>
              <h4 className="font-medium mb-2">2. Run Tests</h4>
              <p className="text-sm text-muted-foreground">
                Use the Vitest UI to run specific tests, watch for changes, and view detailed results with stack traces.
              </p>
            </div>
            <div>
              <h4 className="font-medium mb-2">3. Database Management</h4>
              <p className="text-sm text-muted-foreground">
                Use the Supabase dashboard to inspect tables, run queries, and manage your database schema.
              </p>
            </div>
            <div>
              <h4 className="font-medium mb-2">4. Database Cleanup</h4>
              <p className="text-sm text-muted-foreground">
                Use the cleanup tool to remove duplicate bidirectional connections that may have been created before the fix.
              </p>
            </div>
          </CardContent>
        </Card>
      </div>
    </div>
  );
}<|MERGE_RESOLUTION|>--- conflicted
+++ resolved
@@ -1,12 +1,8 @@
 import { useState } from 'react';
 import { Card, CardContent, CardDescription, CardHeader, CardTitle } from '@/components/ui/card';
 import { Button } from '@/components/ui/button';
-<<<<<<< HEAD
 import { ExternalLink, TestTube, Database, Settings, Bug, Trash2 } from 'lucide-react';
 import { DatabaseTest } from '@/components/debug/DatabaseTest';
-=======
-import { ExternalLink, TestTube, Database, Settings, Trash2 } from 'lucide-react';
->>>>>>> a39dc756
 import { useToast } from '@/hooks/use-toast';
 import { ConnectionService } from '@/services/connectionService';
 
