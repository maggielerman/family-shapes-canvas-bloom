--- conflicted
+++ resolved
@@ -43,58 +43,18 @@
       // First get basic family trees data
       const { data: treesData, error: treesError } = await supabase
         .from('family_trees')
-<<<<<<< HEAD
-        .select('*')
-=======
         .select(`
           *,
           family_tree_members(count)
         `)
->>>>>>> a39dc756
         .order('updated_at', { ascending: false });
 
       console.log('Family trees data:', treesData, 'Error:', treesError);
 
       if (treesError) throw treesError;
 
-      // Get counts separately for each tree
-      const treesWithCounts = await Promise.all(
-        (treesData || []).map(async (tree) => {
-          console.log('Processing tree:', tree.name, tree.id);
-          
-          // Count family tree members
-          const { count: membersCount, error: membersError } = await supabase
-            .from('family_tree_members')
-            .select('*', { count: 'exact', head: true })
-            .eq('family_tree_id', tree.id);
-
-<<<<<<< HEAD
-          if (membersError) {
-            console.error('Error counting members:', membersError);
-          }
-
-          // Count connections
-          const { count: connectionsCount, error: connectionsError } = await supabase
-            .from('connections')
-            .select('*', { count: 'exact', head: true })
-            .eq('family_tree_id', tree.id);
-
-          if (connectionsError) {
-            console.error('Error counting connections:', connectionsError);
-          }
-
-          return {
-            ...tree,
-            _count: {
-              persons: membersCount || 0,
-              connections: connectionsCount || 0
-            }
-          };
-        })
-      );
-=======
       // Get connection counts for each tree using the junction table approach
-      const treesWithCounts = await Promise.all((data || []).map(async (tree: any) => {
+      const treesWithCounts = await Promise.all((treesData || []).map(async (tree: any) => {
         // Get person IDs who are members of this tree
         const { data: membersData } = await supabase
           .from('family_tree_members')
@@ -123,7 +83,6 @@
           }
         };
       }));
->>>>>>> a39dc756
       
       console.log('Final trees with counts:', treesWithCounts);
       setFamilyTrees(treesWithCounts);
