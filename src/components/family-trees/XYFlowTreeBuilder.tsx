--- conflicted
+++ resolved
@@ -29,9 +29,8 @@
 import { supabase } from '@/integrations/supabase/client';
 import { useToast } from '@/hooks/use-toast';
 import { PersonNode } from './PersonNode';
-<<<<<<< HEAD
-import { Person } from '@/types/person';
-import { ConnectionUtils } from '@/types/connection';
+import { Person, CreatePersonData } from '@/types/person';
+import { ConnectionUtils, Connection as ConnectionType, RelationshipType } from '@/types/connection';
 import { 
   calculateGenerations, 
   getGenerationalConnections, 
@@ -39,18 +38,6 @@
   GenerationInfo 
 } from '@/utils/generationUtils';
 
-interface PersonConnection {
-  id: string;
-  from_person_id: string;
-  to_person_id: string;
-  relationship_type: string;
-  family_tree_id?: string | null;
-}
-=======
-import { Person, CreatePersonData } from '@/types/person';
-import { ConnectionUtils, Connection, RelationshipType } from '@/types/connection';
->>>>>>> f6fd0a11
-
 interface XYFlowTreeBuilderProps {
   familyTreeId: string;
   persons: Person[];
@@ -64,12 +51,8 @@
 export function XYFlowTreeBuilder({ familyTreeId, persons, onPersonAdded }: XYFlowTreeBuilderProps) {
   const [nodes, setNodes, onNodesChange] = useNodesState([]);
   const [edges, setEdges, onEdgesChange] = useEdgesState([]);
-<<<<<<< HEAD
-  const [connections, setConnections] = useState<PersonConnection[]>([]);
+  const [connections, setConnections] = useState<ConnectionType[]>([]);
   const [generationMap, setGenerationMap] = useState<Map<string, GenerationInfo>>(new Map());
-=======
-  const [connections, setConnections] = useState<Connection[]>([]);
->>>>>>> f6fd0a11
   const [addPersonDialogOpen, setAddPersonDialogOpen] = useState(false);
   const [viewingPerson, setViewingPerson] = useState<Person | null>(null);
   const [selectedNode, setSelectedNode] = useState<Node | null>(null);
@@ -113,21 +96,14 @@
   }, [familyTreeId]);
 
   useEffect(() => {
-<<<<<<< HEAD
     // Filter connections to only show generational connections (parent-child)
     // Sibling connections are hidden from the visual tree but remain in connection manager
     const generationalConnections = getGenerationalConnections(connections);
-    const deduplicatedConnections = generationalConnections;
+    const deduplicatedConnections = ConnectionUtils.deduplicate(generationalConnections);
     
     const connectionEdges: Edge[] = deduplicatedConnections.map((connection) => {
       const relationshipType = relationshipTypes.find(rt => rt.value === connection.relationship_type);
-      const isBidirectional = ConnectionUtils.isBidirectional(connection.relationship_type as any);
-=======
-    const deduplicatedConnections = ConnectionUtils.deduplicate(connections);
-    const connectionEdges: Edge[] = deduplicatedConnections.map((connection) => {
-      const relationshipType = relationshipTypes.find(rt => rt.value === connection.relationship_type);
       const isBidirectional = ConnectionUtils.isBidirectional(connection.relationship_type as RelationshipType);
->>>>>>> f6fd0a11
       
       return {
         id: connection.id,
@@ -190,38 +166,18 @@
           }, 100);
         }
         
-<<<<<<< HEAD
       } catch (error) {
         if (!isCancelled) {
           console.error('Layout application error:', error);
           toast({
             title: "Layout Error",
-            description: error.message === 'Layout timeout' 
+            description: (error instanceof Error && error.message === 'Layout timeout') 
               ? "Layout took too long. Try a different layout or fewer nodes."
               : "Failed to apply layout. Please try again.",
             variant: "destructive",
           });
           // Fallback to manual layout on error
           setCurrentLayout('manual');
-=======
-              } catch (error) {
-          if (!isCancelled) {
-            console.error('Layout application error:', error);
-            toast({
-              title: "Layout Error",
-              description: (error instanceof Error && error.message === 'Layout timeout') 
-                ? "Layout took too long. Try a different layout or fewer nodes."
-                : "Failed to apply layout. Please try again.",
-              variant: "destructive",
-            });
-            // Fallback to manual layout on error
-            setCurrentLayout('manual');
-          }
-        } finally {
-          if (!isCancelled) {
-            setIsLayoutLoading(false);
-          }
->>>>>>> f6fd0a11
         }
       } finally {
         if (!isCancelled) {
